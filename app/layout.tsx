--- conflicted
+++ resolved
@@ -58,11 +58,7 @@
     >
       <body
         className={cn(
-<<<<<<< HEAD
-          "min-h-screen bg-gradient-to-b from-slate-950 via-slate-950/95 to-slate-950 antialiased",
-=======
           "min-h-screen bg-gradient-to-b from-slate-950 via-slate-950/95 to-slate-950 font-sans antialiased",
->>>>>>> 0a44cd9d
           "dark:from-slate-950 dark:via-slate-950/90 dark:to-slate-950",
           "[color-scheme:light_dark]"
         )}
