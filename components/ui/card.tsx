--- conflicted
+++ resolved
@@ -35,11 +35,7 @@
 >(({ className, ...props }, ref) => (
   <h3
     ref={ref}
-<<<<<<< HEAD
-    className={cn("mb-2", className)}
-=======
     className={cn("mb-2 text-lg font-medium", className)}
->>>>>>> 0a44cd9d
     {...props}
   />
 ));
